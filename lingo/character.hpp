// Copyright (c) 2015 Andrew Sutton
// All rights reserved

#ifndef LINGO_CHARACTER_HPP
#define LINGO_CHARACTER_HPP

#include <lingo/location.hpp>
#include <lingo/buffer.hpp>
#include <lingo/string.hpp>

namespace lingo
{

class Buffer;


// A character stream provides a sequence of characters and has
// a very simple streaming interface consisting of only 5 functions:
// peek(), get(), and eof(), begin(), and end(). Character streams
// are the input to lexical analyzers.
//
// There are also two support functions: null() returns a non-character
// value (i.e., the null character), and location() returns the source
// location for a character in the stream.
//
// Note that as a general rule for streams, &s.peek() == s.begin().
//
// Hypothetically, the null() function is a mechanism for creating
// a value that contextually evaluates to false upon default construction.
// This is a stronger concept than the NullablePointer concept.
class Character_stream
{
public:
  Character_stream(Buffer& b)
    : buf_(b), base_(b.begin()), first_(base_), last_(b.end())
  { }

  // Stream control
  bool eof() const     { return first_ == last_; }
  char peek() const;
  char peek(int) const;
  char get();
  void ignore()       { get(); }

  // Locations
  int      offset() const   { return first_ - base_; }
  Location location() const { return Location(&buf_, offset()); }

  // Buffer
  Buffer const& buffer() const { return buf_; }

  // Iterators
  char const* begin() const { return first_; }
  char const* end() const { return last_; }

private:
<<<<<<< HEAD
  int offset() const { return first_ - base_; }

=======
>>>>>>> 521f6d0f
  Buffer&       buf_;  // The stream's source file
  char const*   base_;  // The beginning of the stream
  char const*   first_; // Current character pointer
  char const*   last_;  // Past the end of the character buffer
};

} // namespace lingo


#endif<|MERGE_RESOLUTION|>--- conflicted
+++ resolved
@@ -54,11 +54,6 @@
   char const* end() const { return last_; }
 
 private:
-<<<<<<< HEAD
-  int offset() const { return first_ - base_; }
-
-=======
->>>>>>> 521f6d0f
   Buffer&       buf_;  // The stream's source file
   char const*   base_;  // The beginning of the stream
   char const*   first_; // Current character pointer
