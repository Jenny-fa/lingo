// Copyright (c) 2015-2016 Andrew Sutton
// All rights reserved

#ifndef LINGO_REAL_HPP
#define LINGO_REAL_HPP

#include <lingo/assert.hpp>
#include <lingo/string.hpp>

#include <llvm/ADT/APFloat.h>

namespace lingo
{

<<<<<<< HEAD
// Represents an arbitrary precision floating point value.
// By default, this represents an IEEE double precision
// value, but other models are also supported.
=======
// Represents an arbitrary precision floating point value. By default,
// this represents an IEEE double precision value, but other models
// are also supported.
//
// TODO: This class needs some TLC.
>>>>>>> d34fe95d
class Real
{
public:
  Real();

  // Copy semantics
  Real(Real const&);
  Real& operator=(Real const&);

  // Move semantics
  Real(Real&&);
  Real& operator=(Real&&);

  Real(llvm::APFloat const&);
  Real& operator=(llvm::APFloat const&);

  Real(llvm::APFloat&&);
  Real& operator=(llvm::APFloat&&);


  // Value construction.
  //
  // TODO: Support initialization over floating
  // supported floating point semantics.
  explicit Real(double);


  llvm::APFloat const& impl() const;

private:
  llvm::APFloat f;
};


// Initialize an IEEE double precision floating point
// value to 0.0.
inline
Real::Real()
  : f(0.0)
{ }


// Copy initialize this object with x.
inline
Real::Real(Real const& x)
  : f(x.f)
{ }


// Copy assign this object to the value of x.
inline Real&
Real::operator=(Real const& x)
{
  f = x.f;
  return *this;
}


inline
Real::Real(Real&& x)
  : f(std::move(x.f))
{ }


inline Real&
Real::operator=(Real&& x)
{
  f = std::move(x.f);
  return *this;
}


inline
Real::Real(llvm::APFloat const& n)
  : f(n)
{ }


inline
Real&
Real::operator=(llvm::APFloat const& n)
{
  f = n;
  return *this;
}


inline
Real::Real(llvm::APFloat&& n)
  : f(std::move(n))
{ }


inline
Real&
Real::operator=(llvm::APFloat&& n)
{
  f = std::move(n);
  return *this;
}


// Initialize an integer with the (signed) value.
inline
Real::Real(double n)
  : f(n)
{ }


// Returns a reference to the underlying data.
inline llvm::APFloat const&
Real::impl() const
{
  return f;
}


// Equality comparison
// Returns true when the two integers have the same value.
inline bool
operator==(Real const& a, Real const& b)
{
  return a.impl().compare(b.impl()) == llvm::APFloat::cmpEqual;
}


inline bool
operator!=(Real const& a, Real const& b)
{
  return !(a == b);
}


// Ordering, defined for signed integers by default.
inline bool
operator<(Real const& a, Real const& b)
{
  return a.impl().compare(b.impl()) == llvm::APFloat::cmpLessThan;
}


inline bool
operator>(Real const& a, Real const& b)
{
  return a.impl().compare(b.impl()) == llvm::APFloat::cmpGreaterThan;
}


inline bool
operator<=(Real const& a, Real const& b)
{
  return a < b || a == b;
}


inline bool
operator>=(Real const& a, Real const& b)
{
  return a > b || a == b;
}


// Arithmetic
inline Real
operator+(Real const& a, Real const& b)
{
  return a.impl() + b.impl();
}


inline Real
operator-(Real const& a, Real const& b)
{
  return a.impl() - b.impl();
}


inline Real
operator*(Real const& a, Real const& b)
{
  return a.impl() * b.impl();
}


inline Real
operator/(Real const& a, Real const& b)
{
  return a.impl() / b.impl();
}


// FIXME: Make sure that zero has the same floating point
// semantics as x.
inline Real
operator-(Real const& x)
{
  Real zero;
  return zero - x.impl();
}


inline Real
operator+(Real const& x)
{
  return x;
}


// Streaming
std::ostream& operator<<(std::ostream&, Real const&);


} // namespace lingo

#endif<|MERGE_RESOLUTION|>--- conflicted
+++ resolved
@@ -12,17 +12,11 @@
 namespace lingo
 {
 
-<<<<<<< HEAD
-// Represents an arbitrary precision floating point value.
-// By default, this represents an IEEE double precision
-// value, but other models are also supported.
-=======
 // Represents an arbitrary precision floating point value. By default,
 // this represents an IEEE double precision value, but other models
 // are also supported.
 //
 // TODO: This class needs some TLC.
->>>>>>> d34fe95d
 class Real
 {
 public:
@@ -125,7 +119,7 @@
 }
 
 
-// Initialize an integer with the (signed) value.
+// Initialize a floating point value with the (signed) value.
 inline
 Real::Real(double n)
   : f(n)
@@ -141,7 +135,7 @@
 
 
 // Equality comparison
-// Returns true when the two integers have the same value.
+// Returns true when the two floating point values have the same value.
 inline bool
 operator==(Real const& a, Real const& b)
 {
@@ -156,7 +150,7 @@
 }
 
 
-// Ordering, defined for signed integers by default.
+// Ordering, defined for signed floating point values by default.
 inline bool
 operator<(Real const& a, Real const& b)
 {
