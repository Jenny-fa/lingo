--- conflicted
+++ resolved
@@ -4,11 +4,7 @@
 #ifndef LINGO_UTILITY_HPP
 #define LINGO_UTILITY_HPP
 
-<<<<<<< HEAD
-#include <lingo/string.hpp>
-=======
 #include <lingo/assert.hpp>
->>>>>>> 521f6d0f
 
 #include <string>
 #include <typeinfo>
@@ -21,21 +17,13 @@
 // -------------------------------------------------------------------------- //
 // String representation of types
 
-<<<<<<< HEAD
-String
-=======
 std::string
->>>>>>> 521f6d0f
 type_str(std::type_info const&);
 
 
 // Returns the name of an object of type t.
 template<typename T>
-<<<<<<< HEAD
-inline String
-=======
 inline std::string
->>>>>>> 521f6d0f
 type_str(T const& t)
 {
   return type_str(typeid(t));
